import { Map, LngLat, LngLatBoundsLike, NavigationControl, VectorTileSource} from 'maplibre-gl';

import { Point } from 'geojson';

import 'maplibre-gl/dist/maplibre-gl.css';

import { EventEmitter } from '../util/EventEmitter';

const TILESERVER_LAYER_DETAILS = [
  {name: 'address_point', idField: 'id'},
  {name: 'building', idField: 'id'},
  {name: 'building_query', idField: 'id'}
];

const COLOR_ADDRESS_POINT: string = '#3887BE';
const COLOR_BUILDING: string = '#F6511D';
const COLOR_ADDRESS_BUILDING_LINK: string = '#3887BE';

// Matplotlib magma gradient - https://matplotlib.org/stable/users/explain/colors/colormaps.html#sequential
const COLOR_BUILDING_GRADIENT_CLASSES: string[] = ['#FED395', '#F1605D', '#331067'];

// Matplotlib tab20 palette - https://matplotlib.org/stable/users/explain/colors/colormaps.html#qualitative
const COLOR_BUILDING_CATEGORISED_CLASSES: string[] = [
  '#1F77B4', '#FF7F0E', '#2CA02C', '#D62728', '#9467BD',
  '#8C564B', '#E377C2', '#7F7F7F', '#BCBD22', '#17BECF',
  '#AEC7E8', '#FFBB78', '#98DF8A', '#FF9896', '#C5B0D5',
  '#C49C94', '#F7B6D2', '#C7C7C7', '#DBDB8D', '#9EDAE5'
];

export default class FloorHeightsMap {
  map: Map | null;
  emitter: EventEmitter;

  constructor() {
    this.map = null;
    this.emitter = new EventEmitter();
  }

  createMap(mapCenter: LngLat) {
    return new Promise((resolve) => {
      this.map = new Map({
        container: 'map',
        style: 'https://basemaps.cartocdn.com/gl/voyager-gl-style/style.json',
        // style: 'https://basemaps.cartocdn.com/gl/dark-matter-gl-style/style.json',
        center: mapCenter,
        zoom: 13,
        maxZoom: 22,
        minZoom: 11
      });
      
      this.map.on('add', async () => {
      });
      
      this.map.on('load', async () => {
        // add all the layers as sources, this doesn't mean they get displayed
        for (const layerDetails of TILESERVER_LAYER_DETAILS) {
          const layerName = layerDetails.name;
          this.map?.addSource(layerName, {
              type: 'vector',
              tiles: [
                  `${window.location.href}api/maps/${layerName}/{z}/{x}/{y}`
              ],
              minzoom: 0,
              maxzoom: 22,
              promoteId: layerDetails.idField
          });
        }
        
        // Add building layer
        this.map?.addLayer({
          'id': 'building_fh',
          'type': 'fill',
          'source': 'building_query',
          'source-layer': 'building_query',
          'layout': {},
          'paint': {
            'fill-color': COLOR_BUILDING,
            'fill-outline-color': COLOR_BUILDING,
            'fill-opacity': 0.4,
          }
        });

        // Add address layer
        this.map?.addLayer({
          'id': 'address_point',
          'type': 'circle',
          'source': 'address_point',
          'source-layer': 'address_point',
          'paint': {
            'circle-color': COLOR_ADDRESS_POINT,
            'circle-radius': [
              'interpolate', ['linear'], ['zoom'],
              14, 1,  // when zoomed out, radius is 1
              18, 5  // when zoomed in, radius is 5
            ],
          }
        });

        return resolve(this.map);
      });

      this.map.addControl(
        new NavigationControl({
          visualizePitch: true,
          showZoom: true,
          showCompass: true,
        }), 'bottom-right'
      );

      this.map.on('click', 'address_point', (e) => {
        let f = e.features?.[0];
        this.highlightAddressPoint(f?.geometry as Point);
        // // The issue with the following code is that the `flyTo`
        // // seems to make the map lose focus and click events
        // // are no longer raised.
        // let p = f?.geometry as Point;
        // this.map?.flyTo({
        //     center: p.coordinates as LngLatLike,
        //     zoom: 19
        // });

        // show the links to any buildings when an address point is clicked
        this.showBuildingLinksForAddress(f?.properties.id);

        this.emitter.emit('addressPointClicked', f?.properties);
      });

      this.map.on('click', 'building_fh', (e) => {
        let f = e.features?.[0];
        console.log(f);
        this.highlightBuilding(f?.properties.id);
        this.emitter.emit('buildingClicked', f?.properties);
      });
    })
  }

  setCenter(center: [number, number]): void {
    this.map?.setCenter(center);
  }

  setZoom(zoom: number): void {
    this.map?.setZoom(zoom);
  }

  fitBounds (bounds: LngLatBoundsLike) {
    this.map?.fitBounds(bounds, {
      padding: 60
    });
  }

  generateCategorisedColorMap = (attributes: string[]) => {
    // Generate a unique colour for each attribute using the predefined colour array
    const attributeColors = attributes.reduce((acc, attribute, index) => {
      acc[attribute] = COLOR_BUILDING_CATEGORISED_CLASSES[index % COLOR_BUILDING_CATEGORISED_CLASSES.length];
      return acc;
    }, {} as Record<string, string>);
  
    // Construct the colour map
    const colorMap = [];
  
    for (const [attribute, color] of Object.entries(attributeColors)) {
      colorMap.push(attribute, color); // Add attribute and its assigned colour
    }
  
    colorMap.push('#FFFFFF'); // Assign a colour for empty categories
  
    return colorMap;
  }

  setBuildingCategorisedFill(methods: string[], datasets: string[], colorMap: string[], field: string, locationBounds: LngLatBoundsLike) {
    let queryParams: Record<string, string> = {
      method_filter: methods.toString(),
      dataset_filter: datasets.toString(),
      bbox: locationBounds.toString()
    };
  
    const matchExpression = ['match', ['get', field]].concat(colorMap);

    if (this.map?.getSource('building_query')) {
      (this.map?.getSource('building_query') as VectorTileSource)?.setTiles([
          `${window.location.href}api/maps/building_query/{z}/{x}/{y}?${new URLSearchParams(queryParams)}`
        ]);
    }

    if (this.map?.getLayer('building_fh')) {
      this.map?.setPaintProperty('building_fh', 'fill-color', matchExpression);
      this.map?.setPaintProperty('building_fh', 'fill-outline-color', matchExpression);
      this.map?.setPaintProperty('building_fh', 'fill-opacity', 0.4);
    }
  }

  generateGraduatedColorMap = (min: number, max: number) => {
    const colorMap = [
      min, COLOR_BUILDING_GRADIENT_CLASSES[0],
      Math.abs(min+max)/2, COLOR_BUILDING_GRADIENT_CLASSES[1],
      max, COLOR_BUILDING_GRADIENT_CLASSES[2]
    ];
    return colorMap;
  }

  setBuildingFloorHeightGraduatedFill(methods: string[], datasets: string[], colorMap: string[], locationBounds: LngLatBoundsLike) {
    let queryParams: Record<string, string> = {
      method_filter: methods.toString(),
      dataset_filter: datasets.toString(),
      bbox: locationBounds.toString()
    };

    const matchExpression = ['interpolate', ['linear'], ['get', 'avg_ffh']].concat(colorMap);
  
    if (this.map?.getSource('building_query')) {
      (this.map?.getSource('building_query') as VectorTileSource)?.setTiles([
          `${window.location.href}api/maps/building_query/{z}/{x}/{y}?${new URLSearchParams(queryParams)}`
        ]);
    }

    if (this.map?.getLayer('building_fh')) {
      this.map?.setPaintProperty('building_fh', 'fill-color', matchExpression);
      this.map?.setPaintProperty('building_fh', 'fill-outline-color', matchExpression);
      this.map?.setPaintProperty('building_fh', 'fill-opacity', 0.7);
    }
  }

  resetBuildingTiles(): void {
    if (this.map?.getSource('building_query')) {
      (this.map?.getSource('building_query') as VectorTileSource)?.setTiles([
        `${window.location.href}api/maps/building_query/{z}/{x}/{y}`
      ]);
      this.map?.setPaintProperty('building_fh', 'fill-color', COLOR_BUILDING);
      this.map?.setPaintProperty('building_fh', 'fill-outline-color', COLOR_BUILDING);
      this.map?.setPaintProperty('building_fh', 'fill-opacity', 0.4);
    }
  }

  setBuildingOutlineVisibility(visible: boolean) {
    if (!visible) {
      this.map?.setLayoutProperty("building_fh", "visibility", "none");
    } else {
      this.map?.setLayoutProperty("building_fh", "visibility", "visible");
    }
  }

  setAddressPointVisibility(visible: boolean) {
<<<<<<< HEAD
    if (visible) {
      this.map?.addLayer({
        'id': 'address_point',
        'type': 'circle',
        'source': 'address_point',
        'source-layer': 'address_point',
        'paint': {
          'circle-color': COLOR_ADDRESS_POINT,
          'circle-radius': [
            'interpolate', ['linear'], ['zoom'],
            14, 1,  // when zoomed out, radius is 1
            18, 5  // when zoomed in, radius is 5
          ],
        }
      });
    } else {
      if (this.map?.getLayer('address_point')) {
        this.map?.removeLayer('address_point');
      }
=======
    if (!visible) {
      this.map?.setLayoutProperty("address_point", "visibility", "none");
>>>>>>> 7acf2da4
      this.hideBuildingLinksForAddress();
    } else {
      this.map?.setLayoutProperty("address_point", "visibility", "visible");
    }
  }

  hideBuildingLinksForAddress() {
    if (this.map?.getLayer('address-to-building-link')) {
      this.map?.removeLayer('address-to-building-link');
    }
    if (this.map?.getSource('address-to-building-link')) {
      this.map?.removeSource('address-to-building-link');
    }
  }

  showBuildingLinksForAddress(addressPointId: string) {
    // remove the source and layer if it has already been added
    this.hideBuildingLinksForAddress();

    this.map?.addSource('address-to-building-link', {
      type: 'geojson',
      data: `api/address-point-to-building/${addressPointId}/geom/`
    });
    this.map?.addLayer({
      'id': 'address-to-building-link',
      'type': 'line',
      'source': 'address-to-building-link',
      'layout': {},
      'paint': {
        'line-color': COLOR_ADDRESS_BUILDING_LINK,
        'line-width': 2,
        "line-dasharray": ["literal", [3, 1]]
      },
    }, 'address_point');
  }

  setBuildingFilter(datasets: string[], methods: string[]) {
    if (datasets.length == 0 && methods.length == 0) {
      this.map?.setFilter('building_fh', null);
      return;
    }
    const filterExpression = [
        "any",
        ...datasets.map(name => ["!", ["==", ["index-of", name, ["get", "dataset_names"]], -1]]),
        ...methods.map(name => ["!", ["==", ["index-of", name, ["get", "method_names"]], -1]])
    ];

    // @ts-ignore
    this.map?.setFilter('building_fh', filterExpression);
  }

  hideHighlightedFeature() {
    if (this.map?.getLayer('highlighted-feature')) {
      this.map?.removeLayer('highlighted-feature');
    }
    if (this.map?.getSource('highlighted-feature')) {
      this.map?.removeSource('highlighted-feature');
    }
  }

  highlightAddressPoint(geometry: Point) {
    this.hideHighlightedFeature();

    this.map?.addSource('highlighted-feature', {
      type: 'geojson',
      data: {
        type: 'Feature',
        geometry: geometry, // Use the geometry from the clicked feature
        properties: {}
      }
    });

    // Add a new layer to render the geometry
    this.map?.addLayer({
      id: 'highlighted-feature',
      type: 'circle',
      source: 'highlighted-feature',
      paint: {
        'circle-color': COLOR_ADDRESS_POINT,
        'circle-radius': 14,
        'circle-blur': 1.0
      }
    }, 'address_point');
  }

  highlightBuilding(buildingId: string) {
    this.hideHighlightedFeature();

    this.map?.addSource('highlighted-feature', {
      type: 'geojson',
      data: `api/building/${buildingId}/geom/`
    });

    // Add a new layer to render the geometry
    this.map?.addLayer({
      id: 'highlighted-feature',
      type: 'line',
      source: 'highlighted-feature',
      paint: {
        'line-color': COLOR_BUILDING,
        'line-width': 6,
        'line-blur': 4
      }
    }, 'building_fh');
  }
}<|MERGE_RESOLUTION|>--- conflicted
+++ resolved
@@ -240,30 +240,8 @@
   }
 
   setAddressPointVisibility(visible: boolean) {
-<<<<<<< HEAD
-    if (visible) {
-      this.map?.addLayer({
-        'id': 'address_point',
-        'type': 'circle',
-        'source': 'address_point',
-        'source-layer': 'address_point',
-        'paint': {
-          'circle-color': COLOR_ADDRESS_POINT,
-          'circle-radius': [
-            'interpolate', ['linear'], ['zoom'],
-            14, 1,  // when zoomed out, radius is 1
-            18, 5  // when zoomed in, radius is 5
-          ],
-        }
-      });
-    } else {
-      if (this.map?.getLayer('address_point')) {
-        this.map?.removeLayer('address_point');
-      }
-=======
     if (!visible) {
       this.map?.setLayoutProperty("address_point", "visibility", "none");
->>>>>>> 7acf2da4
       this.hideBuildingLinksForAddress();
     } else {
       this.map?.setLayoutProperty("address_point", "visibility", "visible");
